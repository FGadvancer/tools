--- conflicted
+++ resolved
@@ -23,11 +23,7 @@
 
 	rotatelogs "github.com/lestrrat-go/file-rotatelogs"
 
-<<<<<<< HEAD
-	"github.com/OpenIMSDK/protocol/constant"
-=======
 	"github.com/openimsdk/protocol/constant"
->>>>>>> bfa54c9b
 	"github.com/openimsdk/tools/mcontext"
 
 	"go.uber.org/zap"
@@ -365,7 +361,6 @@
 	triggerID := mcontext.GetTriggerID(ctx)
 	opUserPlatform := mcontext.GetOpUserPlatform(ctx)
 	remoteAddr := mcontext.GetRemoteAddr(ctx)
-	version := mcontext.GetVersion(ctx)
 	if opUserID != "" {
 		keysAndValues = append([]any{constant.OpUserID, opUserID}, keysAndValues...)
 	}
@@ -383,9 +378,6 @@
 	}
 	if remoteAddr != "" {
 		keysAndValues = append([]any{constant.RemoteAddr, remoteAddr}, keysAndValues...)
-	}
-	if version != "" {
-		keysAndValues = append([]any{"version", version}, keysAndValues...)
 	}
 	return keysAndValues
 }
