--- conflicted
+++ resolved
@@ -17,11 +17,7 @@
 import (
 	"context"
 
-<<<<<<< HEAD
-	"github.com/OpenIMSDK/protocol/constant"
-=======
 	"github.com/openimsdk/protocol/constant"
->>>>>>> bfa54c9b
 	"github.com/openimsdk/tools/errs"
 )
 
@@ -80,16 +76,6 @@
 func GetConnID(ctx context.Context) string {
 	if ctx.Value(constant.ConnID) != "" {
 		s, ok := ctx.Value(constant.ConnID).(string)
-		if ok {
-			return s
-		}
-	}
-	return ""
-}
-
-func GetVersion(ctx context.Context) string {
-	if ctx.Value("version") != "" {
-		s, ok := ctx.Value("version").(string)
 		if ok {
 			return s
 		}
