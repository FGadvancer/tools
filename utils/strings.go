// Copyright © 2023 OpenIM. All rights reserved.
//
// Licensed under the Apache License, Version 2.0 (the "License");
// you may not use this file except in compliance with the License.
// You may obtain a copy of the License at
//
//     http://www.apache.org/licenses/LICENSE-2.0
//
// Unless required by applicable law or agreed to in writing, software
// distributed under the License is distributed on an "AS IS" BASIS,
// WITHOUT WARRANTIES OR CONDITIONS OF ANY KIND, either express or implied.
// See the License for the specific language governing permissions and
// limitations under the License.

package utils

import (
	"encoding/json"
	"github.com/pkg/errors"
	"hash/crc32"
	"math/rand"
	"runtime"
	"sort"
	"strconv"
	"strings"
	"time"
)

func IntToString(i int) string {
	return strconv.FormatInt(int64(i), 10)
}

func StringToInt(i string) int {
	j, _ := strconv.Atoi(i)
	return j
}
func StringToInt64(i string) int64 {
	j, _ := strconv.ParseInt(i, 10, 64)
	return j
}
func StringToInt32(i string) int32 {
	j, _ := strconv.ParseInt(i, 10, 64)
	return int32(j)
}
func Int32ToString(i int32) string {
	return strconv.FormatInt(int64(i), 10)
}

func Uint32ToString(i uint32) string {
	return strconv.FormatInt(int64(i), 10)
}

// judge a string whether in the  string list
func IsContain(target string, List []string) bool {
	for _, element := range List {

		if target == element {
			return true
		}
	}
	return false
}
func IsContainInt32(target int32, List []int32) bool {
	for _, element := range List {
		if target == element {
			return true
		}
	}
	return false
}
func IsContainInt(target int, List []int) bool {
	for _, element := range List {
		if target == element {
			return true
		}
	}
	return false
}
func InterfaceArrayToStringArray(data []interface{}) (i []string) {
	for _, param := range data {
		i = append(i, param.(string))
	}
	return i
}

func StructToJsonBytes(param interface{}) []byte {
	dataType, _ := json.Marshal(param)
	return dataType
}

// The incoming parameter must be a pointer
func JsonStringToStruct(s string, args interface{}) error {
	err := json.Unmarshal([]byte(s), args)
	return err
}

func Int64ToString(i int64) string {
	return strconv.FormatInt(i, 10)
}

func RemoveDuplicateElement(idList []string) []string {
	result := make([]string, 0, len(idList))
	temp := map[string]struct{}{}
	for _, item := range idList {
		if _, ok := temp[item]; !ok {
			temp[item] = struct{}{}
			result = append(result, item)
		}
	}
	return result
}

func RemoveDuplicate[T comparable](arr []T) []T {
	result := make([]T, 0, len(arr))
	temp := map[T]struct{}{}
	for _, item := range arr {
		if _, ok := temp[item]; !ok {
			temp[item] = struct{}{}
			result = append(result, item)
		}
	}
	return result
}

func IsDuplicateStringSlice(arr []string) bool {
	t := make(map[string]struct{})
	for _, s := range arr {
		if _, ok := t[s]; ok {
			return true
		}
		t[s] = struct{}{}
	}
	return false
}

// Get the intersection of two slices
func IntersectString(slice1, slice2 []string) []string {
	m := make(map[string]bool)
	n := make([]string, 0)
	for _, v := range slice1 {
		m[v] = true
	}
	for _, v := range slice2 {
		flag, _ := m[v]
		if flag {
			n = append(n, v)
		}
	}
	return n
}

// Get the diff of two slices
func DifferenceString(slice1, slice2 []string) []string {
	m := make(map[string]bool)
	n := make([]string, 0)
	inter := IntersectString(slice1, slice2)
	for _, v := range inter {
		m[v] = true
	}
	for _, v := range slice1 {
		if !m[v] {
			n = append(n, v)
		}
	}

	for _, v := range slice2 {
		if !m[v] {
			n = append(n, v)
		}
	}
	return n
<<<<<<< HEAD
}

func WithMessage(err error, message string) error {
	return errors.WithMessage(err, "==> "+printCallerNameAndLine()+message)
}

func printCallerNameAndLine() string {
	pc, _, line, _ := runtime.Caller(2)
	return runtime.FuncForPC(pc).Name() + "()@" + strconv.Itoa(line) + ": "
}

func GetSelfFuncName() string {
	pc, _, _, _ := runtime.Caller(1)
	return cleanUpFuncName(runtime.FuncForPC(pc).Name())
}

func GetFuncName(skips ...int) string {
	skip := 1
	if len(skips) > 0 {
		skip = skips[0] + 1
	}
	pc, _, _, _ := runtime.Caller(skip)
	return cleanUpFuncName(runtime.FuncForPC(pc).Name())
}

func cleanUpFuncName(funcName string) string {
	end := strings.LastIndex(funcName, ".")
	if end == -1 {
		return ""
	}
	return funcName[end+1:]
}

// Get the intersection of two slices
func Intersect(slice1, slice2 []int64) []int64 {
	m := make(map[int64]bool)
	n := make([]int64, 0)
	for _, v := range slice1 {
		m[v] = true
	}
	for _, v := range slice2 {
		flag, _ := m[v]
		if flag {
			n = append(n, v)
		}
	}
	return n
}

// Get the diff of two slices
func Difference(slice1, slice2 []int64) []int64 {
	m := make(map[int64]bool)
	n := make([]int64, 0)
	inter := Intersect(slice1, slice2)
	for _, v := range inter {
		m[v] = true
	}
	for _, v := range slice1 {
		if !m[v] {
			n = append(n, v)
		}
	}

	for _, v := range slice2 {
		if !m[v] {
			n = append(n, v)
		}
	}
	return n
}

func OperationIDGenerator() string {
	return strconv.FormatInt(time.Now().UnixNano()+int64(rand.Uint32()), 10)
}

func GetHashCode(s string) uint32 {
	return crc32.ChecksumIEEE([]byte(s))
}

func GenConversationIDForSingle(sendID, recvID string) string {
	l := []string{sendID, recvID}
	sort.Strings(l)
	return "si_" + strings.Join(l, "_")
}

func GenConversationUniqueKeyForGroup(groupID string) string {
	return groupID
}

func GenGroupConversationID(groupID string) string {
	return "sg_" + groupID
}

func GenConversationUniqueKeyForSingle(sendID, recvID string) string {
	l := []string{sendID, recvID}
	sort.Strings(l)
	return strings.Join(l, "_")
}

func GetNotificationConversationIDByConversationID(conversationID string) string {
	l := strings.Split(conversationID, "_")
	if len(l) > 1 {
		l[0] = "n"
		return strings.Join(l, "_")
	}
	return ""
}

func GetSelfNotificationConversationID(userID string) string {
	return "n_" + userID + "_" + userID
}

func GetSeqsBeginEnd(seqs []int64) (int64, int64) {
	if len(seqs) == 0 {
		return 0, 0
	}
	return seqs[0], seqs[len(seqs)-1]
=======
>>>>>>> c2220dae
}<|MERGE_RESOLUTION|>--- conflicted
+++ resolved
@@ -133,44 +133,8 @@
 	return false
 }
 
-// Get the intersection of two slices
-func IntersectString(slice1, slice2 []string) []string {
-	m := make(map[string]bool)
-	n := make([]string, 0)
-	for _, v := range slice1 {
-		m[v] = true
-	}
-	for _, v := range slice2 {
-		flag, _ := m[v]
-		if flag {
-			n = append(n, v)
-		}
-	}
-	return n
-}
-
-// Get the diff of two slices
-func DifferenceString(slice1, slice2 []string) []string {
-	m := make(map[string]bool)
-	n := make([]string, 0)
-	inter := IntersectString(slice1, slice2)
-	for _, v := range inter {
-		m[v] = true
-	}
-	for _, v := range slice1 {
-		if !m[v] {
-			n = append(n, v)
-		}
-	}
-
-	for _, v := range slice2 {
-		if !m[v] {
-			n = append(n, v)
-		}
-	}
-	return n
-<<<<<<< HEAD
-}
+
+
 
 func WithMessage(err error, message string) error {
 	return errors.WithMessage(err, "==> "+printCallerNameAndLine()+message)
@@ -287,6 +251,4 @@
 		return 0, 0
 	}
 	return seqs[0], seqs[len(seqs)-1]
-=======
->>>>>>> c2220dae
 }